--- conflicted
+++ resolved
@@ -176,17 +176,10 @@
                            default=False, action='store_true',
                            help='enable Boost.Python wrapper')
 
-<<<<<<< HEAD
-=======
     build_group.add_option('--gen-amalgamation', dest='gen_amalgamation',
                            default=False, action='store_true',
                            help='generate amalgamation files')
 
-    build_group.add_option('--with-tr1-implementation', metavar='WHICH',
-                           dest='with_tr1', default=None,
-                           help='enable TR1 (options: none, system, boost)')
-
->>>>>>> 12afeca2
     build_group.add_option('--with-build-dir',
                            metavar='DIR', default='',
                            help='setup the build in DIR')
@@ -431,13 +424,6 @@
 
         self.mp_bits = int(self.mp_bits)
 
-<<<<<<< HEAD
-=======
-        if self.uses_tr1 == 'yes':
-            self.uses_tr1 = True
-        else:
-            self.uses_tr1 = False
-
     def sources(self):
         return self.source
 
@@ -447,7 +433,6 @@
     def internal_headers(self):
         return self.header_internal
 
->>>>>>> 12afeca2
     def compatible_cpu(self, archinfo, options):
 
         arch_name = archinfo.basename
