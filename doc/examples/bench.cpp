--- conflicted
+++ resolved
@@ -71,11 +71,7 @@
 void benchmark_algo(const std::string& algo,
                     RandomNumberGenerator& rng)
    {
-<<<<<<< HEAD
    const u32bit milliseconds = 1000;
-=======
-   u32bit milliseconds = 1000;
->>>>>>> e5a1b8c4
    Algorithm_Factory& af = global_state().algorithm_factory();
 
    std::map<std::string, double> speeds =
