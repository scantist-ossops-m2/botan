load_on always

define LIBSTATE_MODULE

<header:public>
botan.h
libstate.h
init.h
look_pk.h
lookup.h
scan_name.h
</header:public>

<source>
get_enc.cpp
init.cpp
global_rng.cpp
libstate.cpp
lookup.cpp
policy.cpp
scan_name.cpp
</source>

<requires>
algo_factory
alloc
bigint
block
def_engine
engine
filters
hash
kdf
mac
mode_pad
<<<<<<< HEAD
mutex
noop_mutex
pbkdf
=======
>>>>>>> 54bac11c
pk_pad
pubkey
rng
stream
system_alloc
</requires><|MERGE_RESOLUTION|>--- conflicted
+++ resolved
@@ -33,12 +33,7 @@
 kdf
 mac
 mode_pad
-<<<<<<< HEAD
-mutex
-noop_mutex
 pbkdf
-=======
->>>>>>> 54bac11c
 pk_pad
 pubkey
 rng
