/*
* STL Utility Functions
* (C) 1999-2007 Jack Lloyd
*
* Distributed under the terms of the Botan license
*/

#ifndef BOTAN_STL_UTIL_H__
#define BOTAN_STL_UTIL_H__

#include <map>

namespace Botan {

<<<<<<< HEAD
/**
* Copy-on-Predicate Algorithm
* @param current the first iterator value
* @param end the final iterator value
* @param dest an output iterator
* @param copy_p the predicate
*/
template<typename InputIterator, typename OutputIterator, typename Predicate>
OutputIterator copy_if(InputIterator current, InputIterator end,
                       OutputIterator dest, Predicate copy_p)
   {
   while(current != end)
      {
      if(copy_p(*current))
         *dest++ = *current;
      ++current;
      }
   return dest;
   }

/**
=======
/*
>>>>>>> edf4cd93
* Searching through a std::map
* @param mapping the map to search
* @param key is what to look for
* @param null_result is the value to return if key is not in mapping
* @return mapping[key] or null_result
*/
template<typename K, typename V>
inline V search_map(const std::map<K, V>& mapping,
                    const K& key,
                    const V& null_result = V())
   {
   typename std::map<K, V>::const_iterator i = mapping.find(key);
   if(i == mapping.end())
      return null_result;
   return i->second;
   }

<<<<<<< HEAD
/**
* Function adaptor for delete operation
*/
template<class T>
class del_fun : public std::unary_function<T, void>
   {
   public:
      void operator()(T* ptr) { delete ptr; }
   };

/**
* Delete the second half of a pair of objects
*/
template<typename Pair>
void delete2nd(Pair& pair)
   {
   delete pair.second;
   }

/**
=======
template<typename K, typename V, typename R>
inline R search_map(const std::map<K, V>& mapping, const K& key,
                    const R& null_result, const R& found_result)
   {
   typename std::map<K, V>::const_iterator i = mapping.find(key);
   if(i == mapping.end())
      return null_result;
   return found_result;
   }

/*
>>>>>>> edf4cd93
* Insert a key/value pair into a multimap
*/
template<typename K, typename V>
void multimap_insert(std::multimap<K, V>& multimap,
                     const K& key, const V& value)
   {
#if defined(BOTAN_BUILD_COMPILER_IS_SUN_STUDIO)
   // Work around a strange bug in Sun Studio
   multimap.insert(std::make_pair<const K, V>(key, value));
#else
   multimap.insert(std::make_pair(key, value));
#endif
   }

}

#endif<|MERGE_RESOLUTION|>--- conflicted
+++ resolved
@@ -12,31 +12,7 @@
 
 namespace Botan {
 
-<<<<<<< HEAD
-/**
-* Copy-on-Predicate Algorithm
-* @param current the first iterator value
-* @param end the final iterator value
-* @param dest an output iterator
-* @param copy_p the predicate
-*/
-template<typename InputIterator, typename OutputIterator, typename Predicate>
-OutputIterator copy_if(InputIterator current, InputIterator end,
-                       OutputIterator dest, Predicate copy_p)
-   {
-   while(current != end)
-      {
-      if(copy_p(*current))
-         *dest++ = *current;
-      ++current;
-      }
-   return dest;
-   }
-
-/**
-=======
 /*
->>>>>>> edf4cd93
 * Searching through a std::map
 * @param mapping the map to search
 * @param key is what to look for
@@ -54,28 +30,6 @@
    return i->second;
    }
 
-<<<<<<< HEAD
-/**
-* Function adaptor for delete operation
-*/
-template<class T>
-class del_fun : public std::unary_function<T, void>
-   {
-   public:
-      void operator()(T* ptr) { delete ptr; }
-   };
-
-/**
-* Delete the second half of a pair of objects
-*/
-template<typename Pair>
-void delete2nd(Pair& pair)
-   {
-   delete pair.second;
-   }
-
-/**
-=======
 template<typename K, typename V, typename R>
 inline R search_map(const std::map<K, V>& mapping, const K& key,
                     const R& null_result, const R& found_result)
@@ -87,7 +41,6 @@
    }
 
 /*
->>>>>>> edf4cd93
 * Insert a key/value pair into a multimap
 */
 template<typename K, typename V>
